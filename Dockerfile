<<<<<<< HEAD
FROM python:3.10-alpine

ENV DEBUG false

RUN mkdir application
WORKDIR /application

COPY requirements.txt /application

COPY . /application

RUN apk add --no-cache tzdata bluez bluez-libs sudo bluez-deprecated && \
    apk add --no-cache --virtual build-dependencies git bluez-dev musl-dev make gcc glib-dev musl-dev && \
    ln -s /config.yaml ./config.yaml                                 && \
    pip install -r requirements.txt                                  && \
    pip install `./gateway.py -r all`                                                                 && \
=======
FROM python:3.8-alpine

ENV DEBUG false

RUN mkdir /application
COPY . /application

WORKDIR /application

RUN apk add --no-cache tzdata bluez bluez-libs sudo bluez-deprecated                                  && \
    apk add --no-cache --virtual build-dependencies git bluez-dev musl-dev make gcc glib-dev musl-dev && \
    pip install --no-cache-dir -r requirements.txt                                                    && \
    pip install --no-cache-dir `./gateway.py -r all`                                                  && \
>>>>>>> b69126df
    apk del build-dependencies

COPY ./start.sh /start.sh
RUN chmod +x /start.sh

ENTRYPOINT ["/bin/sh", "-c", "/start.sh"]<|MERGE_RESOLUTION|>--- conflicted
+++ resolved
@@ -1,9 +1,10 @@
-<<<<<<< HEAD
 FROM python:3.10-alpine
 
 ENV DEBUG false
 
-RUN mkdir application
+RUN mkdir /application
+COPY . /application
+
 WORKDIR /application
 
 COPY requirements.txt /application
@@ -13,23 +14,8 @@
 RUN apk add --no-cache tzdata bluez bluez-libs sudo bluez-deprecated && \
     apk add --no-cache --virtual build-dependencies git bluez-dev musl-dev make gcc glib-dev musl-dev && \
     ln -s /config.yaml ./config.yaml                                 && \
-    pip install -r requirements.txt                                  && \
-    pip install `./gateway.py -r all`                                                                 && \
-=======
-FROM python:3.8-alpine
-
-ENV DEBUG false
-
-RUN mkdir /application
-COPY . /application
-
-WORKDIR /application
-
-RUN apk add --no-cache tzdata bluez bluez-libs sudo bluez-deprecated                                  && \
-    apk add --no-cache --virtual build-dependencies git bluez-dev musl-dev make gcc glib-dev musl-dev && \
-    pip install --no-cache-dir -r requirements.txt                                                    && \
-    pip install --no-cache-dir `./gateway.py -r all`                                                  && \
->>>>>>> b69126df
+    pip install --no-cache-dir -r requirements.txt                                  && \
+    pip install --no-cache-dir `./gateway.py -r all`                                                                 && \
     apk del build-dependencies
 
 COPY ./start.sh /start.sh
